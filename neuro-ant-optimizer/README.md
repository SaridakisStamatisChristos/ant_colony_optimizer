--- conflicted
+++ resolved
@@ -7,12 +7,11 @@
 - Optional covariance shrinkage and CVaR objective
 
 ## Install (minimal)
-```bash
+
 python -m pip install numpy scipy torch pytest
-```
-
-## Quick start
-```python
+Quick start
+python
+Copy code
 import numpy as np
 from neuro_ant_optimizer.optimizer import (
     NeuroAntPortfolioOptimizer, OptimizerConfig, OptimizationObjective
@@ -34,30 +33,34 @@
 
 res = opt.optimize(mu, cov, constraints, objective=OptimizationObjective.SHARPE_RATIO)
 print("Sharpe:", res.sharpe_ratio, "Vol:", res.volatility)
-```
+Objectives
+SHARPE_RATIO (default)
 
-## Objectives
-- `SHARPE_RATIO` (default)
-- `MAX_RETURN`
-- `MIN_VARIANCE`
-- `RISK_PARITY`
-- `MIN_CVAR` (normal approx) — configure `OptimizerConfig.cvar_alpha`
+MAX_RETURN
 
-## Config highlights
-- `use_shrinkage`/`shrinkage_delta`: diagonal shrinkage before PSD
-- `risk_weight`: blend risk heuristic in ant decisions
-- `topk_refine`/`topk_train`: compute & learning budgets per iteration
-- `grad_clip`, `device`, `dtype`
+MIN_VARIANCE
 
-## CLI backtest
+RISK_PARITY
+
+MIN_CVAR (normal approx) — configure OptimizerConfig.cvar_alpha
+
+Config highlights
+use_shrinkage/shrinkage_delta: diagonal shrinkage before PSD
+
+risk_weight: blend risk heuristic in ant decisions
+
+topk_refine/topk_train: compute & learning budgets per iteration
+
+grad_clip, device, dtype
+
+CLI backtest
 Install optional deps then run:
-```bash
+
 python -m pip install "neuro-ant-optimizer[backtest]"
 neuro-ant-backtest --csv path/to/returns.csv --lookback 252 --step 21 --ewma_span 60 \
   --objective sharpe --out bt_out --save-weights --tx-cost-bps 5 --tx-cost-mode upfront
 # tx-cost-mode: upfront | amortized | posthoc | none
 # writes metrics.csv (incl. sortino, cvar), equity.csv, equity_net_of_tc.csv (if posthoc), and weights.csv
-```
 Behavior summary
 
 --tx-cost-mode upfront → costs applied inside the loop on the first day of each block.
@@ -68,43 +71,38 @@
 
 --tx-cost-mode none → no costs at all.
 
-Outputs `metrics.csv`, `equity.csv`, and (if matplotlib is present) `equity.png`.
+Outputs metrics.csv, equity.csv, and (if matplotlib is present) equity.png.
 
-## Testing
+Testing
 From the repository root:
 
-```bash
+
 pytest -q
-```
+The test harness in tests/conftest.py automatically adds neuro-ant-optimizer/src
+to sys.path, so no manual PYTHONPATH configuration or editable install is required.
 
-The test harness in `tests/conftest.py` automatically adds `neuro-ant-optimizer/src`
-to `sys.path`, so no manual `PYTHONPATH` configuration or editable install is required.
+Offline usage (no install)
+If your environment blocks package downloads:
 
-## Offline usage (no install)
-If your environment blocks package downloads:
-```bash
+
 # Run the CLI module directly from the repo checkout
 python -m neuro_ant_optimizer.backtest \
   --csv neuro-ant-optimizer/backtest/sample_returns.csv \
   --lookback 5 --step 2 --ewma_span 3 --objective sharpe --out neuro-ant-optimizer/backtest/out_local
 # The repo includes a lightweight shim (neuro_ant_optimizer/__init__.py) that
 # delegates to src/neuro_ant_optimizer so no PYTHONPATH edits are needed.
-<<<<<<< HEAD
 # This shim is dev-only; wheels/sdists still only include src/neuro_ant_optimizer.
-=======
->>>>>>> 600daa87
-```
+Offline wheel build & install
+You can build a wheel locally and install it without hitting the internet:
 
-## Offline wheel build & install
-You can build a wheel locally and install it without hitting the internet:
-```bash
+
 # Build wheel from source (no network needed for your own package)
 python -m pip install --upgrade pip wheel setuptools   # if available locally
 python -m pip wheel . -w dist
 
 # Install the wheel offline (no deps)
 python -m pip install --no-deps --no-index dist/neuro_ant_optimizer-*.whl
-```
-> Note: optional extras like `[backtest]` pull external packages. For fully offline use,
-> prefer the `python -m neuro_ant_optimizer.backtest` invocation shown above, or pre-stage
-> wheels for `pandas`/`matplotlib` on an internal index and install with `--find-links`.+Note: optional extras like [backtest] pull external packages. For fully offline use,
+prefer the python -m neuro_ant_optimizer.backtest invocation shown above, or pre-stage
+wheels for pandas/matplotlib on an internal index and install with --find-links.
+
