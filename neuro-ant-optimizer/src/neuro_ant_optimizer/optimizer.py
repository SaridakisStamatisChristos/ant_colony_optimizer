--- conflicted
+++ resolved
@@ -15,11 +15,7 @@
 from .colony import AntColony
 from .constraints import PortfolioConstraints
 from .refine import refine_slsqp
-<<<<<<< HEAD
 from .utils import nearest_psd, safe_softmax, set_seed
-=======
-from torch.nn.utils import clip_grad_norm_
->>>>>>> 95237de4
 
 logger = logging.getLogger(__name__)
 if not logger.handlers:
@@ -102,12 +98,14 @@
         self.weights = np.asarray(self.weights, dtype=float)
         self.risk_contributions = np.asarray(self.risk_contributions, dtype=float)
 
+
 class OptimizationObjective(Enum):
     SHARPE_RATIO = "sharpe_ratio"
     MAX_RETURN = "max_return"
     MIN_VARIANCE = "min_variance"
     RISK_PARITY = "risk_parity"
 
+
 class NeuroAntPortfolioOptimizer:
     """Hybrid ant-colony optimizer with neural pheromone and risk models."""
 
@@ -123,8 +121,8 @@
         self.n_assets = n_assets
         self.device = torch.device(self.cfg.device)
 
-        self.risk_net = RiskAssessmentNetwork(n_assets).to(self.device) if self.cfg.use_risk_head else None
-        self.phero_net = PheromoneNetwork(n_assets).to(self.device)
+        self.risk_net = RiskAssessmentNetwork(n_assets).to(self.device, dtype=self.cfg.dtype) if self.cfg.use_risk_head else None
+        self.phero_net = PheromoneNetwork(n_assets).to(self.device, dtype=self.cfg.dtype)
         self.colony = AntColony(n_assets, self.cfg.n_ants, self.cfg.evaporation, self.cfg.Q)
 
         if self.risk_net is not None:
@@ -201,7 +199,7 @@
             self.colony.update(ants, scores)
 
             if self.risk_net is not None:
-                risk_scores = self._train_risk(mu, sigma, corr)
+                risk_scores = self._train_risk(mu, sigma, corr)  # returns np.ndarray
                 heuristic = safe_softmax(mu - self.cfg.risk_weight * risk_scores)
             self._train_pheromone(portfolios, scores)
 
@@ -384,13 +382,13 @@
 
     def _validate(self, mu: np.ndarray, cov: np.ndarray) -> None:
         n = mu.shape[0]
-<<<<<<< HEAD
         if cov.shape != (n, n):
             raise ValueError("covariance must be (n,n)")
         if not np.allclose(cov, cov.T, atol=1e-10):
             raise ValueError("covariance must be symmetric")
 
     def _risk_scores(self, mu: np.ndarray, sigma: np.ndarray, corr: np.ndarray) -> np.ndarray:
+        """Predict per-asset normalized risk scores in [0,1]."""
         if self.risk_net is None:
             return np.clip(sigma / (sigma.max() + 1e-12), 0, 1)
 
@@ -398,7 +396,7 @@
         feats = np.stack([mu, sigma, avg_corr], axis=1).reshape(-1).astype(np.float32)
         tensor = torch.from_numpy(feats).unsqueeze(0).to(self.device, dtype=self.cfg.dtype)
         with torch.no_grad():
-            pred = self.risk_net(tensor).cpu().numpy().ravel()
+            pred = self.risk_net(tensor).detach().cpu().numpy().ravel()
         return np.clip(pred, 0.0, 1.0)
 
     def _refine_topk(
@@ -437,92 +435,48 @@
 
     # ---- learning routines ----
     def _train_risk(self, mu: np.ndarray, sigma: np.ndarray, corr: np.ndarray) -> np.ndarray:
+        """One-step self-supervised update of risk_net and return fresh scores."""
         if self.risk_net is None or self.risk_optim is None:
             return np.clip(sigma / (sigma.max() + 1e-12), 0, 1)
 
-=======
-        if cov.shape != (n, n): raise ValueError("covariance must be (n,n)")
-        if not np.allclose(cov, cov.T, atol=1e-10): raise ValueError("covariance must be symmetric")
-
-    # ---- learning routines ----
-    def _train_risk(self, mu: np.ndarray, sigma: np.ndarray, corr: np.ndarray) -> None:
-        if self.risk_net is None:
-            return
-
-        # Features mirror the predict() pathway to keep inference consistent.
->>>>>>> 95237de4
         avg_corr = (corr.sum(axis=1) - 1.0) / max(self.n_assets - 1, 1)
         feats = np.stack([mu, sigma, avg_corr], axis=1).reshape(-1).astype(np.float32)
         target = (sigma / (sigma.max() + 1e-12)).astype(np.float32)
 
-<<<<<<< HEAD
-        features_tensor = torch.from_numpy(feats).unsqueeze(0).to(self.device, dtype=self.cfg.dtype)
-        target_tensor = torch.from_numpy(target).unsqueeze(0).to(self.device, dtype=self.cfg.dtype)
-=======
-        x = torch.from_numpy(feats).unsqueeze(0)
-        y = torch.from_numpy(target).unsqueeze(0)
->>>>>>> 95237de4
+        x = torch.from_numpy(feats).unsqueeze(0).to(self.device, dtype=self.cfg.dtype)
+        y = torch.from_numpy(target).unsqueeze(0).to(self.device, dtype=self.cfg.dtype)
 
         self.risk_net.train()
         self.risk_optim.zero_grad()
-
-<<<<<<< HEAD
-        prediction = self.risk_net(features_tensor)
-        loss = self.mse(prediction, target_tensor)
+        pred = self.risk_net(x)
+        loss = self.mse(pred, y)
         loss.backward()
         clip_grad_norm_(self.risk_net.parameters(), self.cfg.grad_clip)
         self.risk_optim.step()
         self.risk_net.eval()
 
-        return prediction.detach().cpu().numpy().ravel()
+        with torch.no_grad():
+            out = self.risk_net(x).detach().cpu().numpy().ravel()
+        return np.clip(out, 0.0, 1.0)
 
     def _train_pheromone(self, portfolios: List[np.ndarray], scores: List[float]) -> None:
         if not portfolios:
             return
 
         k = min(self.cfg.topk_train, len(portfolios))
-        indices = np.argsort(scores)[-k:]
-        targets = [np.tile(np.clip(portfolios[i], 0.0, 1.0), (self.n_assets, 1)) for i in indices]
-        target_mat = np.mean(targets, axis=0)
-        target_mat = np.clip(target_mat, 1e-6, 1 - 1e-6).astype(np.float32)
-
-        asset_idx = torch.arange(self.n_assets, dtype=torch.long, device=self.device)
-        target_tensor = torch.from_numpy(target_mat).to(self.device, dtype=self.cfg.dtype)
-=======
-        pred = self.risk_net(x)
-        loss = self.mse(pred, y)
-        loss.backward()
-        clip_grad_norm_(self.risk_net.parameters(), 1.0)
-        self.risk_optim.step()
-        self.risk_net.eval()
-
-    def _train_pheromone(self, portfolios: List[np.ndarray], scores: List[float]) -> None:
-        if len(portfolios) == 0:
-            return
-
-        k = min(self.cfg["topk_train"], len(portfolios))
         idx = np.argsort(scores)[-k:]
         targets = [np.tile(np.clip(portfolios[i], 0.0, 1.0), (self.n_assets, 1)) for i in idx]
         target_mat = np.mean(targets, axis=0)
         target_mat = np.clip(target_mat, 1e-6, 1 - 1e-6).astype(np.float32)
 
-        asset_idx = torch.arange(self.n_assets, dtype=torch.long)
-        target_tensor = torch.from_numpy(target_mat)
->>>>>>> 95237de4
+        asset_idx = torch.arange(self.n_assets, dtype=torch.long, device=self.device)
+        target_tensor = torch.from_numpy(target_mat).to(self.device, dtype=self.cfg.dtype)
 
         self.phero_net.train()
         self.phero_optim.zero_grad()
-
-<<<<<<< HEAD
-        predicted = torch.clamp(self.phero_net(asset_idx), 1e-6, 1 - 1e-6)
-        loss = self.bce(predicted, target_tensor)
-        loss.backward()
-        clip_grad_norm_(self.phero_net.parameters(), self.cfg.grad_clip)
-=======
         pred = torch.clamp(self.phero_net(asset_idx), 1e-6, 1 - 1e-6)
         loss = self.bce(pred, target_tensor)
         loss.backward()
-        clip_grad_norm_(self.phero_net.parameters(), 1.0)
->>>>>>> 95237de4
+        clip_grad_norm_(self.phero_net.parameters(), self.cfg.grad_clip)
         self.phero_optim.step()
         self.phero_net.eval()