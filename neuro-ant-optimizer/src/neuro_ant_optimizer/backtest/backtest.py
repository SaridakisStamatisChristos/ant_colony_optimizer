--- conflicted
+++ resolved
@@ -255,11 +255,13 @@
         frame.to_csv(equity_path, index=False)
         return
 
-    data = np.column_stack([
-        np.asarray(results["dates"], dtype=str),
-        np.asarray(results["equity"], dtype=float),
-        np.asarray(results["returns"], dtype=float),
-    ])
+    data = np.column_stack(
+        [
+            np.asarray(results["dates"], dtype=str),
+            np.asarray(results["equity"], dtype=float),
+            np.asarray(results["returns"], dtype=float),
+        ]
+    )
     header = "date,equity,ret"
     np.savetxt(equity_path, data, fmt="%s", delimiter=",", header=header, comments="")
 
@@ -301,23 +303,23 @@
         return pd.read_csv(csv_path, index_col=0, parse_dates=True)
 
     header_cols: Optional[List[str]] = None
+    # Peek the header row to capture asset names (and strip BOM/whitespace)
     with csv_path.open("r", encoding="utf-8", newline="") as fh:
         reader = csv.reader(fh)
         try:
             header_row = next(reader)
         except StopIteration:
             header_row = []
+
     if header_row:
-<<<<<<< HEAD
         if header_row[0]:
-            header_row[0] = header_row[0].lstrip("\ufeff")
-        extracted = [col.strip() for col in header_row[1:]]
-        header_cols = extracted if any(name for name in extracted) else None
-=======
+            # strip UTF-8 BOM and whitespace from the first header cell (date column)
+            header_row[0] = header_row[0].lstrip("\ufeff").strip()
+        # collect asset column names (strip whitespace)
         extracted = [col.strip() for col in header_row[1:]]
         header_cols = extracted if any(extracted) else None
->>>>>>> e6d8c563
-
+
+    # Load the data block (all rows except header)
     raw = np.genfromtxt(csv_path, delimiter=",", skip_header=1, dtype=str)
     if raw.size == 0:
         values = np.empty((0, 0), dtype=float)
@@ -327,6 +329,7 @@
         dates = raw[:, 0]
         values = raw[:, 1:].astype(float)
 
+    # If header count doesn't match parsed columns, synthesize names
     if header_cols and values.size and values.shape[1] != len(header_cols):
         header_cols = [f"w{i}" for i in range(values.shape[1])]
 
